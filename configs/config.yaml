--- conflicted
+++ resolved
@@ -16,13 +16,8 @@
   
 # Optimization parameters
 optimization:
-<<<<<<< HEAD
   iterations: 10           # Number of optimization iterations
   samples: 15            # Reward functions per iteration
-=======
-  iterations: 5           # Number of optimization iterations
-  samples: 5            # Reward functions per iteration
->>>>>>> 4e4950c6
   algorithm: "bptt"      # Training algorithm: "bptt", "ppo", or "shac"
   evaluation_episodes: 10  # Episodes for final evaluation
 
@@ -34,11 +29,7 @@
 # Execution settings
 execution:
   device: "cuda"  # "cuda" or "cpu"
-<<<<<<< HEAD
   max_workers: 8  # Maximum parallel reward evaluations
-=======
-  max_workers: 1  # Maximum parallel reward evaluations
->>>>>>> 4e4950c6
   timeout_per_sample: 1800  # 30 minutes timeout per sample
   
 # Logging and monitoring
